{
  "name": "ttn-lw",
<<<<<<< HEAD
  "version": "3.14.0",
=======
  "version": "3.13.3",
>>>>>>> 1ffabeee
  "description": "The Things Stack for LoRaWAN JavaScript SDK",
  "url": "https://github.com/TheThingsNetwork/lorawan-stack/tree/default/sdk/js",
  "main": "dist/index.js",
  "browser": {
    "./dist/api/stream/stream-node.js": "./dist/api/stream/stream.js",
    "./src/api/stream/stream-node.js": "./src/api/stream/stream.js"
  },
  "license": "Apache-2.0",
  "private": false,
  "scripts": {
    "build": "rm -rf dist; yarn --cwd=\"../..\" babel --config-file=\"./sdk/js/babel.config.json\" ./sdk/js/src -d ./sdk/js/dist",
    "build:watch": "rm -rf dist; yarn --cwd=\"../..\" babel --config-file=\"./sdk/js/babel.config.json\" -w ./sdk/js/src -d ./sdk/jsdist",
    "test": "../../node_modules/.bin/jest",
    "test:watch": "../../node_modules/.bin/jest --watch",
    "definitions": "node util/http-mapper.js",
    "fmt": "yarn --cwd=\"../..\" prettier './sdk/js/src/**/*.js' './sdk/js/util/**/*.js' --write",
    "lint": "yarn --cwd=\"../..\" eslint './sdk/js/src/**/**.js' './sdk/js/util/**/*.js' --no-ignore --color --max-warnings 0"
  },
  "eslintConfig": {
    "extends": "../../config/eslintrc.yaml",
    "settings": {
      "import/ignore": [
        "node_modules"
      ],
      "import/resolver": {
        "webpack": "../../config/webpack.config.babel.js"
      }
    },
    "rules": {
      "import/named": "off",
      "no-use-before-define": [
        "warn",
        {
          "functions": false,
          "classes": false
        }
      ]
    }
  },
  "jest": {
    "setupFiles": [
      "<rootDir>/../../config/jest/setup.js"
    ],
    "testMatch": [
      "<rootDir>/src/**/*.test.js"
    ],
    "transform": {
      "^.+\\.js$": "babel-jest"
    }
  },
  "prettier": "../../config/.prettierrc.js",
  "dependencies": {
    "arraybuffer-to-string": "^1.0.2",
    "axios": "^0.21.1",
    "proxy-polyfill": "^0.3.0",
    "traverse": "^0.6.6",
    "web-streams-polyfill": "^2.0.3"
  }
}<|MERGE_RESOLUTION|>--- conflicted
+++ resolved
@@ -1,10 +1,6 @@
 {
   "name": "ttn-lw",
-<<<<<<< HEAD
   "version": "3.14.0",
-=======
-  "version": "3.13.3",
->>>>>>> 1ffabeee
   "description": "The Things Stack for LoRaWAN JavaScript SDK",
   "url": "https://github.com/TheThingsNetwork/lorawan-stack/tree/default/sdk/js",
   "main": "dist/index.js",
