--- conflicted
+++ resolved
@@ -837,13 +837,8 @@
 
 ##### Possible solution
 
-<<<<<<< HEAD
   1. Rebuild the Console `tools/bin/mage js:clean js:build`
-  2. Restart the The Things Stack
-=======
-  1. Rebuild the Console `./mage js:clean js:build`
   2. Restart The Things Stack
->>>>>>> 6eb07a9e
 
 ##### Mixing up production and development builds
 
@@ -896,15 +891,9 @@
 
 #### Possible solution: Clean package manager caches
 
-<<<<<<< HEAD
-- Clear yarn cache: `yarn cache clear`
-- Clear npm cache: `npm cache clear`
-- Clean and reinstall dependencies: `tools/bin/mage js:cleanDeps js:deps`
-=======
 - Clean yarn cache: `yarn cache clean`
 - Clean npm cache: `npm cache clean`
-- Clean and reinstall dependencies: `./mage js:cleanDeps js:deps`
->>>>>>> 6eb07a9e
+- Clean and reinstall dependencies: `tools/bin/mage js:cleanDeps js:deps`
 
 #### Problem: The build crashes without showing any helpful error message
 
