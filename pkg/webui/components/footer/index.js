// Copyright © 2019 The Things Network Foundation, The Things Industries B.V.
//
// Licensed under the Apache License, Version 2.0 (the "License");
// you may not use this file except in compliance with the License.
// You may obtain a copy of the License at
//
//     http://www.apache.org/licenses/LICENSE-2.0
//
// Unless required by applicable law or agreed to in writing, software
// distributed under the License is distributed on an "AS IS" BASIS,
// WITHOUT WARRANTIES OR CONDITIONS OF ANY KIND, either express or implied.
// See the License for the specific language governing permissions and
// limitations under the License.

import React from 'react'
import classnames from 'classnames'
import { defineMessages } from 'react-intl'

import Button from '@ttn-lw/components/button'
import Link from '@ttn-lw/components/link'
import OfflineStatus from '@ttn-lw/components/offline-status'

import Message from '@ttn-lw/lib/components/message'

import PropTypes from '@ttn-lw/lib/prop-types'
import sharedMessages from '@ttn-lw/lib/shared-messages'

import style from './footer.styl'

const m = defineMessages({
  footer: "You are the network. Let's build this thing together.",
})

<<<<<<< HEAD
const Footer = ({ className, links, supportLink, onlineStatus }) => (
  <footer className={classnames(className, style.footer)}>
    <div>
      <span className={style.claim}>
        <Message content={m.footer} /> –{' '}
      </span>
      <Link.Anchor secondary className={style.link} href="https://www.thethingsnetwork.org">
        The Things Network
      </Link.Anchor>
    </div>
    <div className={style.right}>
      {links.map((item, key) => (
        <Link.Anchor secondary key={key} className={style.link} href={item.link}>
          <Message content={item.title} />
        </Link.Anchor>
      ))}
      <OfflineStatus onlineStatus={onlineStatus} showOfflineOnly showWarnings />
      <span className={style.version}>v{process.env.VERSION}</span>
      {supportLink && (
        <Button.AnchorLink
          message={sharedMessages.getSupport}
          icon="contact_support"
          href={supportLink}
          target="_blank"
          secondary
        />
      )}
    </div>
  </footer>
)
=======
const Footer = ({ className, documentationLink, links, supportLink, isOnline }) => {
  return (
    <footer className={classnames(className, style.footer)}>
      <div>
        <span className={style.claim}>
          <Message content={m.footer} /> –{' '}
        </span>
        <Link.Anchor secondary className={style.link} href="https://www.thethingsnetwork.org">
          The Things Network
        </Link.Anchor>
      </div>
      <div className={style.right}>
        {links.map((item, key) => (
          <Link.Anchor secondary key={key} className={style.link} href={item.link}>
            <Message content={item.title} />
          </Link.Anchor>
        ))}
        <OfflineStatus isOnline={isOnline} showOfflineOnly showWarnings />
        <span className={style.version}>v{process.env.VERSION}</span>
        {documentationLink && (
          <Link.Anchor className={style.documentation} secondary href={documentationLink} external>
            <Message content={sharedMessages.documentation} />
          </Link.Anchor>
        )}
        {supportLink && (
          <Button.AnchorLink
            message={sharedMessages.getSupport}
            icon="contact_support"
            href={supportLink}
            target="_blank"
            secondary
          />
        )}
      </div>
    </footer>
  )
}
>>>>>>> fd67ec7c

Footer.propTypes = {
  /** The classname to be applied to the footer. */
  className: PropTypes.string,
<<<<<<< HEAD
=======
  /** Optional link for documentation docs. */
  documentationLink: PropTypes.string,
  /** A flag specifying whether the application is connected to the internet. */
  isOnline: PropTypes.bool.isRequired,
>>>>>>> fd67ec7c
  /**
   * A list of links to be displayed in the footer component.
   *
   * @param {(string|object)} title - The title of the link.
   * @param {string} link - The link url.
   */
  links: PropTypes.arrayOf(
    PropTypes.shape({
      title: PropTypes.message.isRequired,
      link: PropTypes.string.isRequired,
    }),
  ),
  /** A flag specifying whether the application is connected to the internet. */
  onlineStatus: PropTypes.onlineStatus.isRequired,
  /** Optional link for a support button. */
  supportLink: PropTypes.string,
}

Footer.defaultProps = {
  className: undefined,
  documentationLink: undefined,
  links: [],
  supportLink: undefined,
}

export default Footer<|MERGE_RESOLUTION|>--- conflicted
+++ resolved
@@ -31,8 +31,7 @@
   footer: "You are the network. Let's build this thing together.",
 })
 
-<<<<<<< HEAD
-const Footer = ({ className, links, supportLink, onlineStatus }) => (
+const Footer = ({ className, documentationLink, links, supportLink, onlineStatus }) => (
   <footer className={classnames(className, style.footer)}>
     <div>
       <span className={style.claim}>
@@ -50,6 +49,11 @@
       ))}
       <OfflineStatus onlineStatus={onlineStatus} showOfflineOnly showWarnings />
       <span className={style.version}>v{process.env.VERSION}</span>
+      {documentationLink && (
+        <Link.Anchor className={style.documentation} secondary href={documentationLink} external>
+          <Message content={sharedMessages.documentation} />
+        </Link.Anchor>
+      )}
       {supportLink && (
         <Button.AnchorLink
           message={sharedMessages.getSupport}
@@ -62,56 +66,12 @@
     </div>
   </footer>
 )
-=======
-const Footer = ({ className, documentationLink, links, supportLink, isOnline }) => {
-  return (
-    <footer className={classnames(className, style.footer)}>
-      <div>
-        <span className={style.claim}>
-          <Message content={m.footer} /> –{' '}
-        </span>
-        <Link.Anchor secondary className={style.link} href="https://www.thethingsnetwork.org">
-          The Things Network
-        </Link.Anchor>
-      </div>
-      <div className={style.right}>
-        {links.map((item, key) => (
-          <Link.Anchor secondary key={key} className={style.link} href={item.link}>
-            <Message content={item.title} />
-          </Link.Anchor>
-        ))}
-        <OfflineStatus isOnline={isOnline} showOfflineOnly showWarnings />
-        <span className={style.version}>v{process.env.VERSION}</span>
-        {documentationLink && (
-          <Link.Anchor className={style.documentation} secondary href={documentationLink} external>
-            <Message content={sharedMessages.documentation} />
-          </Link.Anchor>
-        )}
-        {supportLink && (
-          <Button.AnchorLink
-            message={sharedMessages.getSupport}
-            icon="contact_support"
-            href={supportLink}
-            target="_blank"
-            secondary
-          />
-        )}
-      </div>
-    </footer>
-  )
-}
->>>>>>> fd67ec7c
 
 Footer.propTypes = {
   /** The classname to be applied to the footer. */
   className: PropTypes.string,
-<<<<<<< HEAD
-=======
   /** Optional link for documentation docs. */
   documentationLink: PropTypes.string,
-  /** A flag specifying whether the application is connected to the internet. */
-  isOnline: PropTypes.bool.isRequired,
->>>>>>> fd67ec7c
   /**
    * A list of links to be displayed in the footer component.
    *
